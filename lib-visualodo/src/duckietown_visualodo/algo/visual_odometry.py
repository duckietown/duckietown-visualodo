#!/usr/bin/env python

from __future__ import division

import time
import cv2
import numpy as np
import rospy
import tf2_ros as tf2
import tf.transformations

from math import isnan
from cv_bridge import CvBridge

from data_plotter import DataPlotter
from match_filters import HistogramLogicFilter, DistanceFilter
from utils import knn_match_filter, rotation_matrix_to_euler_angles, qv_multiply, create_geometric_mask
from image_manager import ImageManager

from geometry_msgs.msg import Vector3, Quaternion, Pose, TransformStamped, Twist, PoseStamped
from nav_msgs.msg import Odometry, Path

from duckietown_msgs.msg import Twist2DStamped


class VisualOdometry:
    def __init__(self, parameters):
        self.parameters = parameters
        self.images = np.array([ImageManager(), ImageManager()])
        self.bridge = CvBridge()

        # Intrinsic camera calibration matrix
        self.camera_K = None
        self.camera_D = None

        # Ros stuff
        self.transform_broadcaster = tf2.TransformBroadcaster()

        # Transformation from world to duckiebot frame
        self.path = Path()
        self.stacked_position = Vector3(0, 0, 0)
        self.stacked_rotation = tf.transformations.quaternion_from_euler(0, 0, 0)

        # Current command sent to duckiebot
        self.joy_command = Twist2DStamped()

        self.last_ros_time = rospy.get_time()
        self.last_theta = 0

        # Initiate the feature detector
        if parameters.feature_extractor == 'SURF':
            self.cv2_detector = cv2.xfeatures2d.SURF_create()
        elif parameters.feature_extractor == 'ORB':
            self.cv2_detector = cv2.ORB_create(nfeatures=80)
        else:
            self.cv2_detector = cv2.xfeatures2d.SIFT_create()

<<<<<<< HEAD
        # aux_image_manager = ImageManager()
        # aux_image_manager.read_image(
        #     '/home/guillem/Documents/feature_alignment/catkin_ws/src/image_provider/Images/IMG_0568.JPG')
        # image1 = self.bridge.cv2_to_compressed_imgmsg(aux_image_manager.image)
        # self.save_image_and_trigger_vo(image1)
        # aux_image_manager.read_image(
        #     '/home/guillem/Documents/feature_alignment/catkin_ws/src/image_provider/Images/IMG_0570.JPG')
        # image2 = self.bridge.cv2_to_compressed_imgmsg(aux_image_manager.image)
        # self.save_image_and_trigger_vo(image2)

=======
    def save_command(self, data):
        self.joy_command = data
>>>>>>> 527a3a16

    def setup_params(self, yaml_file):
        #TODO write me

    def get_camera_info(self, camera_info):
        # TODO write me

    def get_camera_calibration(self, data):
        self.camera_K = np.resize(data.K, [3, 3])
        self.camera_D = np.asarray(data.D)

    def get_duckiebot_velocity(self, velocity):
        self.velocity = velocity

    def save_image_and_trigger_vo(self, data):
        start = time.time()
        cv_image = self.bridge.compressed_imgmsg_to_cv2(data)

        # Read new image, extract features, and flip vector to place it in the first position
        self.images[1].load_image(cv_image, gray_scale=True)
        self.extract_image_features(self.images[1])
        self.images = np.flip(self.images)

        if self.images[1].height > 0:
            self.visual_odometry_core()

        self.last_ros_time = rospy.get_time()

        rospy.logwarn("TIME: Total time: %s", time.time() - start)
        rospy.logwarn("===================================================")

    def extract_image_features(self, image):
        #TODO fix paramters, else good
        parameters = self.parameters

        # Down-sample image
        start = time.time()
        image.downsample(parameters.shrink_x_ratio, parameters.shrink_y_ratio)
        end = time.time()
        rospy.logwarn("TIME: Down-sample image. Elapsed time: %s", end - start)

        # Find the key points and descriptors for train image
        start = time.time()
        image.find_keypoints(self.cv2_detector)
        rospy.logwarn("Number or keypoints: %s", len(image.keypoints))
        end = time.time()
        rospy.logwarn("TIME: Extract features of image. Elapsed time: %s", end - start)

    def visual_odometry_core(self):
        #TODO fix parameters, else 

        #TODO: the intrinsic parameters should be set in function
        parameters = self.parameters
        train_image = self.images[1]
        query_image = self.images[0]

        ############################################
        #                MAIN BODY                 #
        ############################################

        processed_data_plotter = DataPlotter(train_image, query_image)

        # Instantiate histogram logic filter
        histogram_filter = HistogramLogicFilter(train_image.width, train_image.height)

        start = time.time()
        if parameters.matcher == 'KNN':
            # K-Nearest Neighbors matcher
            bf = cv2.BFMatcher()
            matches = bf.knnMatch(train_image.descriptors, query_image.descriptors, k=parameters.knn_neighbors)
        else:
            # Brute force matcher
            bf = cv2.BFMatcher(cv2.NORM_HAMMING, crossCheck=True)
            matches = bf.match(train_image.descriptors, query_image.descriptors)
        end = time.time()
        rospy.logwarn("TIME: Matching done. Elapsed time: %s", end - start)

        # Initialize fitness trackers
        fitness = float('-inf')
        max_fit = fitness
        max_weight = parameters.knn_weight[0]

        # Explore all the weight values
        for weight in parameters.knn_weight:

            # Filter knn matches by best to second best match ratio
            if parameters.matcher == 'KNN':
                start = time.time()
                matches = knn_match_filter(matches, weight)
                end = time.time()
                rospy.logwarn("TIME: Distance filtering of matches done. Elapsed time: %s", end - start)

            # Filter histograms by gaussian function fitting
            if parameters.filter_by_histogram:
                start = time.time()
                histogram_filter.filter_matches_by_histogram_fitting(
                    matches, train_image.keypoints, query_image.keypoints, parameters.angle_th, parameters.length_th)
                end = time.time()
                rospy.logwarn("TIME: Histogram filtering done. Elapsed time: %s", end - start)

                fitness = histogram_filter.angle_fitness + histogram_filter.length_fitness

                # Store current configuration as best configuration if fitness is new maximum
                if fitness > max_fit:
                    histogram_filter.save_configuration()
                    max_fit = fitness
                    max_weight = weight

        # Recover best configuration from histogram filtering (for best weight)
        if parameters.filter_by_histogram and histogram_filter.saved_configuration is not None:
            unfiltered_matches = matches
            matches = histogram_filter.saved_configuration.filter_data_by_histogram()

            # Publish the results of histogram filtering
            if parameters.plot_histogram_filtering:
                processed_data_plotter.plot_histogram_filtering(
                    unfiltered_matches, matches, histogram_filter, max_weight, max_fit)

        n_final_matches = len(matches)

        # Lists of final filtered matches
        matched_train_points = [None] * n_final_matches
        matched_query_points = [None] * n_final_matches
        for match_index, match_object in enumerate(matches):
            matched_train_points[match_index] = train_image.keypoints[match_object.queryIdx].pt
            matched_query_points[match_index] = query_image.keypoints[match_object.trainIdx].pt

        try:
            [h, w] = [query_image.height, query_image.width]

            # Split between far-region and close region matches
            # TODO: improve mask -> make it a function of intrinsic camera calibration / estimated depth
            mask_params = [0.5, 0.7, 0.4]
            stingray_mask = create_geometric_mask(h, w, mask_params)
            match_distance_filter = \
                DistanceFilter(matched_query_points, matched_train_points, self.camera_K,
                               self.camera_D, (h, w), (parameters.shrink_x_ratio, parameters.shrink_y_ratio))
            match_distance_filter.split_by_distance_mask(stingray_mask)

            if parameters.plot_matches:
                processed_data_plotter.plot_displacements_from_distance_mask(match_distance_filter)

            n_distant_matches = len(match_distance_filter.rectified_distant_query_points)
            if n_distant_matches > 0:
                rot_hypothesis = []

                # Average sign of rotation
                rot_sign = np.sign(np.average(np.array(matched_query_points) - np.array(matched_train_points), axis=0)[0])

                # Calculate two rotation hypothesis for all far matches assuming that they lay distant to camera
                for distant_q_p, distant_t_p in \
                        zip(match_distance_filter.rectified_distant_query_points,
                            match_distance_filter.rectified_distant_train_points):

                    a = (distant_t_p[0] - distant_q_p[0]) \
                        / np.sqrt((distant_t_p[0]*distant_q_p[0])**2 + distant_t_p[0]**2 + distant_q_p[0]**2 + 1)
                    rot = np.arcsin(a)

                    # Use hypothesis whose sign is consistent with the average sign
                    for rot_h in np.unique(rot):
                        if np.sign(rot_h) == rot_sign:
                            rot_hypothesis.append(-rot_h)
                        else:
                            rot_hypothesis.append(rot_h)

                rot_hypothesis = np.unique(rot_hypothesis)
                rot_hypothesis_rmse = np.zeros((len(rot_hypothesis), 1))

                # Select the best hypothesis using 1 point RANSAC
                for hypothesis_index in range(0, len(rot_hypothesis)):
                    hypothesis = rot_hypothesis[hypothesis_index]
                    rot_mat = np.array([[np.cos(hypothesis), 0, np.sin(hypothesis)],
                                        [0, 1, 0],
                                        [-np.sin(hypothesis), 0, np.cos(hypothesis)]])

                    rotated_train_points = np.matmul(
                        np.append(np.reshape(match_distance_filter.rectified_distant_train_points, (n_distant_matches, 2)),
                                  np.ones((n_distant_matches, 1)), axis=1),
                        rot_mat)

                    # Calculate rmse of hypothesis with all peripheral points
                    error = rotated_train_points[:, 0:2] - np.reshape(
                        match_distance_filter.rectified_distant_query_points, (n_distant_matches, 2))

                    rot_hypothesis_rmse[hypothesis_index] = np.sum(np.sqrt(np.sum(np.power(error, 2), axis=1)))

                theta = rot_hypothesis[np.argmin(rot_hypothesis_rmse)]
                self.last_theta = theta

            else:
                # If there were not enough matches to estimate a new theta, use the one from previous iteration
                theta = self.last_theta

            z_rot_mat = np.array([[np.cos(theta), np.sin(theta), 0], [-np.sin(theta), np.cos(theta), 0], [0, 0, 1]])

            t_vec = [self.v / 30.0, 0, 0]

            """
            n_proximal_matches = n_final_matches - n_distant_matches
            t_hypothesis = []

            y_rot_mat = np.array([[np.cos(theta), 0, np.sin(theta)], [0, 1, 0], [-np.sin(theta), 0, np.cos(theta)]])
            # Estimate translation vector
            for proximal_q_p, proximal_t_p in \
                    zip(match_distance_filter.norm_close_query_points, match_distance_filter.norm_close_train_points):
                proximal_q_p = np.matmul(np.transpose(z_rot_mat), np.append([proximal_q_p], [1]))

                ty = (proximal_t_p[1] - proximal_q_p[1]) * self.v
                tx = (proximal_t_p[0] - proximal_q_p[0]) * self.v

                t_hypothesis.append(np.matmul(np.transpose(y_rot_mat), [tx, ty, 0]))

            t_hypothesis = np.unique(t_hypothesis, axis=0)
            t_hypothesis_rmse = np.zeros((len(t_hypothesis), 1))

            # Select the best hypothesis using 1 point RANSAC
            for hypothesis_index in range(0, len(t_hypothesis)):
                t_vec_hyp = t_hypothesis[hypothesis_index]

                h_matrix = np.append(y_rot_mat, np.expand_dims(t_vec_hyp.T, axis=1), axis=1)
                h_matrix = np.append(h_matrix, np.expand_dims(np.array([0, 0, 0, 1]).T, axis=0), axis=0)

                transformed_train_points = np.matmul(
                    np.append(np.reshape(match_distance_filter.norm_close_train_points, (n_proximal_matches, 2)),
                              np.ones((n_proximal_matches, 2)), axis=1),
                    h_matrix)

                # Calculate rmse of hypothesis with all peripheral points
                error = transformed_train_points[:, 0:2] - np.reshape(
                    match_distance_filter.norm_close_query_points, (n_proximal_matches, 2))
                t_hypothesis_rmse[hypothesis_index] = np.sum(np.sqrt(np.sum(np.power(error, 2), axis=1)))

            # t_vec = t_hypothesis[np.argmin(t_hypothesis_rmse)]
            """

            """
            # Extract essential matrix
            start = time.time()
            [h_matrix, mask] = cv2.findEssentialMat(np.array(matched_train_points, dtype=float),
                                                    np.array(matched_query_points, dtype=float), self.camera_K,
                                                    method=cv2.RANSAC, prob=0.999, threshold=1.0)

            # Remove RANSAC outliers
            matched_query_points = np.reshape(
                np.array(matched_query_points, dtype=float)[mask * np.ones([1, 2]) == 1], [-1, 2])
            matched_train_points = np.reshape(
                np.array(matched_train_points, dtype=float)[mask * np.ones([1, 2]) == 1], [-1, 2])

            rot_sign = np.sign(np.average(matched_query_points - matched_train_points, axis=0)[0])

            # Stream points used for essential matrix calculation for debugging
            if parameters.plot_matches:
                processed_data_plotter.plot_point_correspondences(
                    distant_query_matches, distant_train_matches, proximity_mask)
                    #matched_train_points, matched_query_points, proximity_mask)

            # If no displacement has occurred in any of the points, assume that rotation and translation were 0
            if not any((matched_train_points - matched_query_points != np.zeros(matched_train_points.shape)).ravel()):
                rot_mat = np.eye(3)
                t_vec = np.array([0, 0, 0], dtype=float)
                rot_mag = 0

            else:
                # Recover rotation and translation from essential matrix
                [_, rot_mat, t_vec, _] = \
                    cv2.recoverPose(h_matrix, matched_train_points, matched_query_points, self.camera_K)

                rot_mag = ((np.trace(rot_mat) - 1) / 2)

                if rot_mag < 0:
                    rot_mag = np.arccos(max([rot_mag, -1.0]))
                else:
                    rot_mag = np.arccos(min([rot_mag, 1.0]))

                # If rotation modulus is superior than 45 degrees, suppress it
                if rot_mag > np.pi/8:
                    rot_mat = np.eye(3)
                    t_vec = np.array([0, 0, 1], dtype=float)
                    rot_mag = 0

            rot_mag *= rot_sign

            # Remap the rotation onto the Z plane
            z_rot_mat = np.array([[np.cos(rot_mag), -np.sin(rot_mag), 0],
                                 [np.sin(rot_mag), np.cos(rot_mag), 0],
                                 [0, 0, 1]])

            # Calculate euler rotation from matrix, and quaternion from euler rotation
            [roll, pitch, yaw] = rotation_matrix_to_euler_angles(rot_mat)
            quaternion = tf.transformations.quaternion_from_euler(roll, pitch, yaw)
            """

            # Calculate quaternion of z-mapped rotation
            [roll, pitch, yaw] = rotation_matrix_to_euler_angles(z_rot_mat)
            z_quaternion = tf.transformations.quaternion_from_euler(roll, pitch, yaw)

            # t_q = (z_quaternion * np.multiply(quaternion, [-1, -1, -1, 1]))
            # t_q = t_q / (np.sqrt(t_q[0]**2 + t_q[1]**2 + t_q[2]**2 + t_q[3]**2))
            # t_vec = np.multiply(qv_multiply(t_q, t_vec), np.array([1, 0, 0], dtype=float))

            current_time = rospy.Time.now()

            # If velocity command is 0, set displacement to 0
            if abs(self.v) < 0.01:
                t_vec = np.array([0.0, 0.0, 0.0], dtype=float)

            # t_vec = np.multiply(np.squeeze(t_vec), np.array([1, 0, 0]))
            t = TransformStamped()
            t.header.frame_id = "world"
            t.child_frame_id = "axis"
            t.header.stamp = current_time

            # Rotate displacement vector by duckiebot rotation wrt world frame and add it to stacked displacement
            t_vec = np.squeeze(qv_multiply(self.stacked_rotation, t_vec))

            translation = Vector3(t_vec[0], t_vec[1], t_vec[2])
            self.stacked_position = Vector3(
                self.stacked_position.x + translation.x,
                self.stacked_position.y + translation.y,
                self.stacked_position.z + translation.z)

            # Add quaternion rotation to stacked rotation to obtain the rotation transformation between world and
            # duckiebot frames
            quaternion = tf.transformations.quaternion_multiply(self.stacked_rotation, z_quaternion)

            # Store quaternion and transform it to geometry message
            self.stacked_rotation = quaternion
            quaternion = Quaternion(quaternion[0], quaternion[1], quaternion[2], quaternion[3])

            # Broadcast transform
            t.transform.translation = self.stacked_position
            t.transform.rotation = quaternion
            self.transform_broadcaster.sendTransform(t)

            # Create odometry and Path msgs
            odom = Odometry()
            odom.header.stamp = current_time
            odom.header.frame_id = "world"

            self.path.header = odom.header

            # set the position
            odom.pose.pose = Pose(self.stacked_position, quaternion)
            pose_stamped = PoseStamped()
            pose_stamped.header = odom.header
            pose_stamped.pose = odom.pose.pose
            self.path.poses.append(pose_stamped)

            # set the velocity
            odom.child_frame_id = "base_link"
            odom.twist.twist = Twist(Vector3(self.v, 0, 0), Vector3(0, 0, self.omega))

            # publish the messages
            self.odom_publisher.publish(odom)
            self.path_publisher.publish(self.path)

            end = time.time()
            rospy.logwarn("TIME: RANSAC homography done. Elapsed time: %s", end - start)

        except AssertionError as e:
            rospy.logerr(e)
            raise
        except Exception as e:
            rospy.logerr(e)
            rospy.logwarn("Not enough matches for RANSAC homography")
            raise<|MERGE_RESOLUTION|>--- conflicted
+++ resolved
@@ -55,21 +55,8 @@
         else:
             self.cv2_detector = cv2.xfeatures2d.SIFT_create()
 
-<<<<<<< HEAD
-        # aux_image_manager = ImageManager()
-        # aux_image_manager.read_image(
-        #     '/home/guillem/Documents/feature_alignment/catkin_ws/src/image_provider/Images/IMG_0568.JPG')
-        # image1 = self.bridge.cv2_to_compressed_imgmsg(aux_image_manager.image)
-        # self.save_image_and_trigger_vo(image1)
-        # aux_image_manager.read_image(
-        #     '/home/guillem/Documents/feature_alignment/catkin_ws/src/image_provider/Images/IMG_0570.JPG')
-        # image2 = self.bridge.cv2_to_compressed_imgmsg(aux_image_manager.image)
-        # self.save_image_and_trigger_vo(image2)
-
-=======
     def save_command(self, data):
         self.joy_command = data
->>>>>>> 527a3a16
 
     def setup_params(self, yaml_file):
         #TODO write me
